--- conflicted
+++ resolved
@@ -4602,19 +4602,13 @@
             throw new IllegalArgumentException("Unable to resolve canonical path for " + file, e);
         }
 
-<<<<<<< HEAD
-        if (path.startsWith(sExternalPath)) {
+        if (path.startsWith(sExternalPath) || path.startsWith(sLegacyPath)) {
             Context c = getContext();
             if (c.checkCallingOrSelfUriPermission(uri, Intent.FLAG_GRANT_READ_URI_PERMISSION)
                     != PackageManager.PERMISSION_GRANTED) {
                 c.enforceCallingOrSelfPermission(
                         READ_EXTERNAL_STORAGE, "External path: " + path);
             }
-=======
-        if (path.startsWith(sExternalPath) || path.startsWith(sLegacyPath)) {
-            getContext().enforceCallingOrSelfPermission(
-                    READ_EXTERNAL_STORAGE, "External path: " + path);
->>>>>>> d8eb423a
 
             if (isWrite) {
                 if (c.checkCallingOrSelfUriPermission(uri, Intent.FLAG_GRANT_WRITE_URI_PERMISSION)
